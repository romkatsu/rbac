<?php
/**
 * @link http://www.yiiframework.com/
 * @copyright Copyright (c) 2008 Yii Software LLC
 * @license http://www.yiiframework.com/license/
 */

namespace yiiunit\framework\rest;

use Yii;
use yii\helpers\VarDumper;
use yii\rest\UrlRule;
use yii\web\Request;
use yii\web\UrlManager;
use yii\web\UrlRule as WebUrlRule;
use yiiunit\TestCase;

/**
 * @group rest
 */
class UrlRuleTest extends TestCase
{
    protected function setUp()
    {
        parent::setUp();
        $this->mockApplication();
    }

    public function testInitControllerNamePluralization()
    {
        $suites = $this->getTestsForControllerNamePluralization();
        foreach ($suites as $i => [$name, $tests]) {
            foreach ($tests as $j => [$config, $expected]) {
                $rule = new UrlRule($config);
                $this->assertEquals($expected, $rule->controller, "Test#$i-$j: $name");
            }
        }
    }

    public function testParseRequest()
    {
        $manager = new UrlManager(['cache' => null]);
        $request = new Request(['hostInfo' => 'http://en.example.com', 'methodParam' => '_METHOD']);
        $suites = $this->getTestsForParseRequest();
        foreach ($suites as $i => [$name, $config, $tests]) {
            $rule = new UrlRule($config);
            foreach ($tests as $j => $test) {
                [$request->pathInfo, $route] = $test;
                $params = $test[2] ?? [];
                $request->setMethod($test[3] ?? 'GET');

                $result = $rule->parseRequest($manager, $request);
                if ($route === false) {
                    $this->assertFalse($result, "Test#$i-$j: $name");
                } else {
                    $this->assertEquals([$route, $params], $result, "Test#$i-$j: $name");
                }
            }
        }
    }


    protected function getTestsForParseRequest()
    {
        // structure of each test
        //   message for the test
        //   config for the URL rule
        //   list of inputs and outputs
        //     pathInfo
        //     expected route, or false if the rule doesn't apply
        //     expected params
        //     method
        return [
            [
                'pluralized name',
                ['controller' => 'post'],
                [
                    ['posts', 'post/index'],
                ],
            ],
            [
                'prefixed route',
                ['controller' => 'post', 'prefix' => 'admin'],
                [
                    ['admin/posts', 'post/index'],
                ],
            ],
            [
                'suffixed route',
                ['controller' => 'post', 'suffix' => '.json'],
                [
                    ['posts.json', 'post/index'],
                    ['posts.json', 'post/create', [], 'POST'],
                    ['posts/123.json', 'post/view', ['id' => 123], 'GET'],
                ],
            ],
            [
                'default routes according request method',
                ['controller' => 'post'],
                [
                    ['posts', 'post/index', [], 'GET'],
                    ['posts', 'post/index', [], 'HEAD'],
                    ['posts', 'post/create', [], 'POST'],
                    ['posts', 'post/options', [], 'PATCH'],
                    ['posts', 'post/options', [], 'PUT'],
                    ['posts', 'post/options', [], 'DELETE'],

                    ['posts/123', 'post/view', ['id' => 123], 'GET'],
                    ['posts/123', 'post/view', ['id' => 123], 'HEAD'],
                    ['posts/123', 'post/options', ['id' => 123], 'POST'],
                    ['posts/123', 'post/update', ['id' => 123], 'PATCH'],
                    ['posts/123', 'post/update', ['id' => 123], 'PUT'],
                    ['posts/123', 'post/delete', ['id' => 123], 'DELETE'],

                    ['posts/new', false],
                ],
            ],
            [
                'only selected routes',
                ['controller' => 'post', 'only' => ['index']],
                [
                    ['posts', 'post/index'],
                    ['posts/123', false],
                    ['posts', false, [], 'POST'],
                ],
            ],
            [
                'except routes',
                ['controller' => 'post', 'except' => ['delete', 'create']],
                [
                    ['posts', 'post/index'],
                    ['posts/123', 'post/view', ['id' => 123]],
                    ['posts/123', 'post/options', ['id' => 123], 'DELETE'],
                    ['posts', 'post/options', [], 'POST'],
                ],
            ],
            [
                'extra patterns',
                ['controller' => 'post', 'extraPatterns' => ['POST new' => 'create']],
                [
                    ['posts/new', 'post/create', [], 'POST'],
                    ['posts', 'post/create', [], 'POST'],
                ],
            ],
            [
                'extra patterns overwrite patterns',
                ['controller' => 'post', 'extraPatterns' => ['POST' => 'new']],
                [
                    ['posts', 'post/new', [], 'POST'],
                ],
            ],
            [
                'extra patterns rule is higher priority than patterns',
                ['controller' => 'post', 'extraPatterns' => ['GET 1337' => 'leet']],
                [
                    ['posts/1337', 'post/leet'],
                    ['posts/1338', 'post/view', ['id' => 1338]],
                ],
            ],
        ];
    }

    protected function getTestsForControllerNamePluralization()
    {
        return [
            [
                'pluralized automatically',
                [
                    [
                        ['controller' => 'user'],
                        ['users' => 'user'],
                    ],
                    [
                        ['controller' => 'admin/user'],
                        ['admin/users' => 'admin/user'],
                    ],
                    [
                        ['controller' => ['admin/user', 'post']],
                        ['admin/users' => 'admin/user', 'posts' => 'post'],
                    ],
                ],
            ],
            [
                'explicitly specified',
                [
                    [
                        ['controller' => ['customer' => 'user']],
                        ['customer' => 'user'],
                    ],
                ],
            ],
            [
                'do not pluralize',
                [
                    [
                        [
                            'pluralize' => false,
                            'controller' => ['admin/user', 'post'],
                        ],
                        ['admin/user' => 'admin/user', 'post' => 'post'],
                    ],
                ],
            ],
        ];
    }

    /**
     * Provides test cases for createUrl() method.
     *
     * - first param are properties of the UrlRule
     * - second param is an array of test cases, containing two element arrays:
     *   - first element is the route to create
     *   - second element is the expected URL
     */
    public function createUrlDataProvider()
    {
        return [
            // with pluralize
            [
                [ // Rule properties
                    'controller' => 'v1/channel',
                    'pluralize' => true,
                ],
                [ // test cases: route, expected
                    [['v1/channel/index'], 'v1/channels'],
                    [['v1/channel/index', 'offset' => 1], 'v1/channels?offset=1'],
                    [['v1/channel/view', 'id' => 42], 'v1/channels/42'],
                    [['v1/channel/options'], 'v1/channels'],
                    [['v1/channel/options', 'id' => 42], 'v1/channels/42'],
                    [['v1/channel/delete'], false],
                ],
            ],
            [
                [ // Rule properties
                    'controller' => ['v1/channel'],
                    'pluralize' => true,
                ],
                [ // test cases: route, expected
                    [['v1/channel/index'], 'v1/channels'],
                    [['v1/channel/index', 'offset' => 1], 'v1/channels?offset=1'],
                    [['v1/channel/view', 'id' => 42], 'v1/channels/42'],
                    [['v1/channel/options'], 'v1/channels'],
                    [['v1/channel/options', 'id' => 42], 'v1/channels/42'],
                    [['v1/channel/delete'], false],
                ],
            ],
            [
                [ // Rule properties
                    'controller' => ['v1/channel', 'v1/u' => 'v1/user'],
                    'pluralize' => true,
                ],
                [ // test cases: route, expected
                    [['v1/channel/index'], 'v1/channels'],
                    [['v1/channel/view', 'id' => 42], 'v1/channels/42'],
                    [['v1/channel/options'], 'v1/channels'],
                    [['v1/channel/options', 'id' => 42], 'v1/channels/42'],
                    [['v1/channel/delete'], false],
                    [['v1/user/index'], 'v1/u'],
                    [['v1/user/view', 'id' => 1], 'v1/u/1'],
                    [['v1/channel/options'], 'v1/channels'],
                    [['v1/channel/options', 'id' => 42], 'v1/channels/42'],
                    [['v1/user/delete'], false],
                ],
            ],


            // without pluralize
            [
                [ // Rule properties
                    'controller' => 'v1/channel',
                    'pluralize' => false,
                ],
                [ // test cases: route, expected
                    [['v1/channel/index'], 'v1/channel'],
                    [['v1/channel/index', 'offset' => 1], 'v1/channel?offset=1'],
                    [['v1/channel/view', 'id' => 42], 'v1/channel/42'],
                    [['v1/channel/options'], 'v1/channel'],
                    [['v1/channel/options', 'id' => 42], 'v1/channel/42'],
                    [['v1/channel/delete'], false],
                ],
            ],
            [
                [ // Rule properties
                    'controller' => ['v1/channel'],
                    'pluralize' => false,
                ],
                [ // test cases: route, expected
                    [['v1/channel/index'], 'v1/channel'],
                    [['v1/channel/index', 'offset' => 1], 'v1/channel?offset=1'],
                    [['v1/channel/view', 'id' => 42], 'v1/channel/42'],
                    [['v1/channel/options'], 'v1/channel'],
                    [['v1/channel/options', 'id' => 42], 'v1/channel/42'],
                    [['v1/channel/delete'], false],
                ],
            ],
            [
                [ // Rule properties
                    'controller' => ['v1/channel', 'v1/u' => 'v1/user'],
                    'pluralize' => false,
                ],
                [ // test cases: route, expected
                    [['v1/channel/index'], 'v1/channel'],
                    [['v1/channel/view', 'id' => 42], 'v1/channel/42'],
                    [['v1/channel/options'], 'v1/channel'],
                    [['v1/channel/options', 'id' => 42], 'v1/channel/42'],
                    [['v1/channel/delete'], false],
                    [['v1/user/index'], 'v1/u'],
                    [['v1/user/view', 'id' => 1], 'v1/u/1'],
                    [['v1/user/options'], 'v1/u'],
                    [['v1/user/options', 'id' => 42], 'v1/u/42'],
                    [['v1/user/delete'], false],
                ],
            ],

            // using extra patterns
            [
                [ // Rule properties
                    'controller' => 'v1/channel',
                    'pluralize' => true,
                    'extraPatterns' => [
                        '{id}/my' => 'my',
                        'my' => 'my',
                        // this should not create a URL, no GET definition
                        'POST {id}/my2' => 'my2',
                    ],
                ],
                [ // test cases: route, expected
                    // normal actions should behave as before
                    [['v1/channel/index'], 'v1/channels'],
                    [['v1/channel/index', 'offset' => 1], 'v1/channels?offset=1'],
                    [['v1/channel/view', 'id' => 42], 'v1/channels/42'],
                    [['v1/channel/options'], 'v1/channels'],
                    [['v1/channel/options', 'id' => 42], 'v1/channels/42'],
                    [['v1/channel/delete'], false],

                    [['v1/channel/my'], 'v1/channels/my'],
                    [['v1/channel/my', 'id' => 42], 'v1/channels/42/my'],
                    [['v1/channel/my2'], false],
                    [['v1/channel/my2', 'id' => 42], false],
                ],
            ],
        ];
    }

    /**
     * @dataProvider createUrlDataProvider
     * @param array $ruleConfig
     * @param array $tests
     */
    public function testCreateUrl($ruleConfig, $tests)
    {
        foreach ($tests as [$params, $expected]) {
            $this->mockWebApplication();
            Yii::$app->set('request', new Request(['hostInfo' => 'http://api.example.com', 'scriptUrl' => '/index.php']));
            $route = array_shift($params);

            $manager = new UrlManager([
                'cache' => null,
            ]);
            $rule = new UrlRule($ruleConfig);
            $this->assertEquals($expected, $rule->createUrl($manager, $route, $params));
        }
    }

    /**
<<<<<<< HEAD
     * @dataProvider dataProviderGetCreateUrlStatus
     * @param array $config
=======
     * @dataProvider testGetCreateUrlStatusProvider
     * @param array $ruleConfig
>>>>>>> 7d7d9b54
     * @param array $tests
     */
    public function testGetCreateUrlStatus($ruleConfig, $tests)
    {
        foreach ($tests as $test) {
            list($params, $expected, $status) = $test;

            $this->mockWebApplication();
            Yii::$app->set('request', new Request(['hostInfo' => 'http://api.example.com', 'scriptUrl' => '/index.php']));
            $route = array_shift($params);

            $manager = new UrlManager([
                'cache' => null,
            ]);
            $rule = new UrlRule($ruleConfig);
            $errorMessage = 'Failed test: ' . VarDumper::dumpAsString($test);
            $this->assertSame($expected, $rule->createUrl($manager, $route, $params), $errorMessage);
            $this->assertNotNull($status, $errorMessage);
            if ($status > 0) {
                $this->assertSame($status, $rule->getCreateUrlStatus() & $status, $errorMessage);
            } else {
                $this->assertSame($status, $rule->getCreateUrlStatus(), $errorMessage);
            }
        }
    }

    /**
     * Provides test cases for getCreateUrlStatus() method.
     *
     * - first param are properties of the UrlRule
     * - second param is an array of test cases, containing two element arrays:
     *   - first element is the route to create
     *   - second element is the expected URL
     *   - third element is the expected result of getCreateUrlStatus() method
     */
    public function dataProviderGetCreateUrlStatus()
    {
        return [
            'single controller' => [
                // rule properties
                [
                    'controller' => ['v1/channel'],
                    'pluralize' => true,
                ],
                // test cases: route, expected, createStatus
                [
                    [['v1/channel/index'], 'v1/channels', WebUrlRule::CREATE_STATUS_SUCCESS],
                    [['v1/channel/index', 'offset' => 1], 'v1/channels?offset=1', WebUrlRule::CREATE_STATUS_SUCCESS],
                    [['v1/channel/view', 'id' => 42], 'v1/channels/42', WebUrlRule::CREATE_STATUS_SUCCESS],
                    [['v1/channel/options'], 'v1/channels', WebUrlRule::CREATE_STATUS_SUCCESS],
                    [['v1/channel/options', 'id' => 42], 'v1/channels/42', WebUrlRule::CREATE_STATUS_SUCCESS],
                    [['v1/channel/delete'], false, WebUrlRule::CREATE_STATUS_PARSING_ONLY],
                    [['v1/missing/view'], false, WebUrlRule::CREATE_STATUS_ROUTE_MISMATCH],
                    [['v1/channel/view'], false, WebUrlRule::CREATE_STATUS_PARAMS_MISMATCH],
                ],
            ],
            'multiple controllers' => [
                // rule properties
                [
                    'controller' => ['v1/channel', 'v1/u' => 'v1/user'],
                    'pluralize' => false,
                ],
                // test cases: route, expected, createStatus
                [
                    [['v1/channel/index'], 'v1/channel', WebUrlRule::CREATE_STATUS_SUCCESS],
                    [['v1/channel/view', 'id' => 42], 'v1/channel/42', WebUrlRule::CREATE_STATUS_SUCCESS],
                    [['v1/channel/options'], 'v1/channel', WebUrlRule::CREATE_STATUS_SUCCESS],
                    [['v1/channel/options', 'id' => 42], 'v1/channel/42', WebUrlRule::CREATE_STATUS_SUCCESS],
                    [['v1/channel/delete'], false, WebUrlRule::CREATE_STATUS_PARSING_ONLY],
                    [['v1/user/index'], 'v1/u', WebUrlRule::CREATE_STATUS_SUCCESS],
                    [['v1/user/view', 'id' => 1], 'v1/u/1', WebUrlRule::CREATE_STATUS_SUCCESS],
                    [['v1/user/options'], 'v1/u', WebUrlRule::CREATE_STATUS_SUCCESS],
                    [['v1/user/options', 'id' => 42], 'v1/u/42', WebUrlRule::CREATE_STATUS_SUCCESS],
                    [['v1/user/delete'], false, WebUrlRule::CREATE_STATUS_PARSING_ONLY],
                    [['v1/user/view'], false, WebUrlRule::CREATE_STATUS_PARAMS_MISMATCH],
                    [['v1/missing/view'], false, WebUrlRule::CREATE_STATUS_ROUTE_MISMATCH],
                ],
            ],
        ];
    }
}<|MERGE_RESOLUTION|>--- conflicted
+++ resolved
@@ -363,13 +363,8 @@
     }
 
     /**
-<<<<<<< HEAD
      * @dataProvider dataProviderGetCreateUrlStatus
-     * @param array $config
-=======
-     * @dataProvider testGetCreateUrlStatusProvider
      * @param array $ruleConfig
->>>>>>> 7d7d9b54
      * @param array $tests
      */
     public function testGetCreateUrlStatus($ruleConfig, $tests)
