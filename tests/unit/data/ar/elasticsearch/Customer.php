<?php
namespace yiiunit\data\ar\elasticsearch;

use yii\elasticsearch\Command;
use yiiunit\extensions\elasticsearch\ActiveRecordTest;

/**
 * Class Customer
 *
 * @property integer $id
 * @property string $name
 * @property string $email
 * @property string $address
 * @property integer $status
 */
class Customer extends ActiveRecord
{
	const STATUS_ACTIVE = 1;
	const STATUS_INACTIVE = 2;

	public $status2;

	public static function primaryKey()
	{
		return ['id'];
	}

	public function attributes()
	{
		return ['id', 'name', 'email', 'address', 'status'];
	}

	public function getOrders()
	{
		return $this->hasMany(Order::className(), ['customer_id' => 'id'])->orderBy('created_at');
	}

<<<<<<< HEAD

=======
	public static function active($query)
	{
		$query->andWhere(['status' => 1]);
	}
>>>>>>> fd3c2bce

	public function afterSave($insert)
	{
		ActiveRecordTest::$afterSaveInsert = $insert;
		ActiveRecordTest::$afterSaveNewRecord = $this->isNewRecord;
		parent::afterSave($insert);
	}

	/**
	 * sets up the index for this record
	 * @param Command $command
	 */
	public static function setUpMapping($command, $statusIsBoolean = false)
	{
		$command->deleteMapping(static::index(), static::type());
		$command->setMapping(static::index(), static::type(), [
			static::type() => [
				"_id" => ["path" => "id", "index" => "not_analyzed", "store" => "yes"],
				"properties" => [
					"name" =>        ["type" => "string", "index" => "not_analyzed"],
					"email" =>       ["type" => "string", "index" => "not_analyzed"],
					"address" =>     ["type" => "string", "index" => "analyzed"],
					"status" => $statusIsBoolean ? ["type" => "boolean"] : ["type" => "integer"],
				]
			]
		]);

	}

	public static function createQuery()
	{
		return new CustomerQuery(['modelClass' => get_called_class()]);
	}
}<|MERGE_RESOLUTION|>--- conflicted
+++ resolved
@@ -35,15 +35,6 @@
 		return $this->hasMany(Order::className(), ['customer_id' => 'id'])->orderBy('created_at');
 	}
 
-<<<<<<< HEAD
-
-=======
-	public static function active($query)
-	{
-		$query->andWhere(['status' => 1]);
-	}
->>>>>>> fd3c2bce
-
 	public function afterSave($insert)
 	{
 		ActiveRecordTest::$afterSaveInsert = $insert;
